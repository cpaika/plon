--- conflicted
+++ resolved
@@ -1,10 +1,6 @@
 mod app;
 pub mod views;
-<<<<<<< HEAD
 pub mod widgets;
-=======
-mod widgets;
->>>>>>> 02f29aba
 
 pub use app::PlonApp;
 pub use views::{
