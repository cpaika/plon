--- conflicted
+++ resolved
@@ -3,8 +3,5 @@
 pub mod resource_selector;
 pub mod metadata_editor;
 pub mod recurring_editor;
-<<<<<<< HEAD
 pub mod task_detail_modal;
-=======
-pub mod gantt_chart;
->>>>>>> ae60fc4f
+pub mod gantt_chart;