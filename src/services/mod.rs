mod task_service;
mod goal_service;
mod resource_service;
<<<<<<< HEAD
mod recurring_service;
mod scheduler;
=======
pub mod summarization;
>>>>>>> 02f29aba

pub use task_service::TaskService;
pub use goal_service::GoalService;
pub use resource_service::ResourceService;
pub use recurring_service::RecurringService;
pub use scheduler::RecurringTaskScheduler;<|MERGE_RESOLUTION|>--- conflicted
+++ resolved
@@ -1,12 +1,9 @@
 mod task_service;
 mod goal_service;
 mod resource_service;
-<<<<<<< HEAD
 mod recurring_service;
 mod scheduler;
-=======
 pub mod summarization;
->>>>>>> 02f29aba
 
 pub use task_service::TaskService;
 pub use goal_service::GoalService;
